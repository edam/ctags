--- conflicted
+++ resolved
@@ -33,9 +33,6 @@
 					       parserDefinition *const masterParser,
 					       parserDefinition *const slaveParser);
 
-<<<<<<< HEAD
-#endif	/* CTAGS_MAIN_DEPENDENCY_H */
-=======
 typedef struct sSubparser subparser;
 struct sSubparser {
 	langType id;
@@ -45,7 +42,4 @@
 extern void initializeSubparsers (const parserDefinition *parser);
 extern void finalizeSubparsers (parserDefinition *parser);
 
-#endif	/* CTAGS_MAIN_DEPENDENCY_H */
-
-/* vi:set tabstop=4 shiftwidth=4: */
->>>>>>> b041a632
+#endif	/* CTAGS_MAIN_DEPENDENCY_H */